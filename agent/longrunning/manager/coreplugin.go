--- conflicted
+++ resolved
@@ -239,7 +239,6 @@
 	return nil
 }
 
-<<<<<<< HEAD
 // stopLongRunningPlugins requests the long running plugins to stop
 func (m *Manager) stopLongRunningPlugins(stopType contracts.StopType) {
 	log := m.context.Log()
@@ -264,15 +263,14 @@
 		}(&wg, i)
 		i++
 	}
-
-=======
+}
+
 // EnsurePluginRegistered adds a long-running plugin if it is not already in the registry
 func (m *Manager) EnsurePluginRegistered(name string, plugin managerContracts.Plugin) (err error) {
 	if _, exists := m.registeredPlugins[name]; !exists {
 		m.registeredPlugins[name] = plugin
 	}
 	return nil
->>>>>>> 6a64c50e
 }
 
 // configCloudWatch checks the local configuration file for cloud watch plugin to see if any updates to config
